# Copyright The PyTorch Lightning team.
#
# Licensed under the Apache License, Version 2.0 (the "License");
# you may not use this file except in compliance with the License.
# You may obtain a copy of the License at
#
#     http://www.apache.org/licenses/LICENSE-2.0
#
# Unless required by applicable law or agreed to in writing, software
# distributed under the License is distributed on an "AS IS" BASIS,
# WITHOUT WARRANTIES OR CONDITIONS OF ANY KIND, either express or implied.
# See the License for the specific language governing permissions and
# limitations under the License.
import functools
import os
from typing import Any, Callable, Dict, Mapping, Optional, Sequence, Type, Union

import pytorch_lightning as pl
import torch
from pytorch_lightning import Trainer
from pytorch_lightning.utilities.exceptions import MisconfigurationException
from torch import nn

from flash.core.data import DataModule
from flash.core.utils import get_callable_dict
from flash.data.data_pipeline import DataPipeline, Postprocess, Preprocess


def predict_context(func: Callable) -> Callable:
    """
    This decorator is used as context manager
    to put model in eval mode before running predict and reset to train after.
    """

    @functools.wraps(func)
    def wrapper(self, *args, **kwargs) -> Any:
        grad_enabled = torch.is_grad_enabled()
        is_training = self.training
        self.eval()
        torch.set_grad_enabled(False)

        result = func(self, *args, **kwargs)

        if is_training:
            self.train()
        torch.set_grad_enabled(grad_enabled)
        return result

    return wrapper


class Task(pl.LightningModule):
    """A general Task.

    Args:
        model: Model to use for the task.
        loss_fn: Loss function for training
        optimizer: Optimizer to use for training, defaults to `torch.optim.SGD`.
        metrics: Metrics to compute for training and evaluation.
        learning_rate: Learning rate to use for training, defaults to `5e-5`
    """

    def __init__(
        self,
        model: Optional[nn.Module] = None,
        loss_fn: Optional[Union[Callable, Mapping, Sequence]] = None,
        optimizer: Type[torch.optim.Optimizer] = torch.optim.Adam,
        metrics: Union[pl.metrics.Metric, Mapping, Sequence, None] = None,
        learning_rate: float = 5e-5,
    ):
        super().__init__()
        self._last_trainer_kwargs = {}

        if model is not None:
            self.model = model
        self.loss_fn = {} if loss_fn is None else get_callable_dict(loss_fn)
        self.optimizer_cls = optimizer
        self.metrics = nn.ModuleDict({} if metrics is None else get_callable_dict(metrics))
        self.learning_rate = learning_rate
        # TODO: should we save more? Bug on some regarding yaml if we save metrics
        self.save_hyperparameters("learning_rate", "optimizer")

        self._data_pipeline = None
        self._preprocess = None
        self._postprocess = None

    def step(self, batch: Any, batch_idx: int) -> Any:
        """
        The training/validation/test step. Override for custom behavior.
        """
        x, y = batch
        y_hat = self.forward(x)
        output = {"y_hat": self.data_pipeline.pre_uncollate(y_hat)}
        losses = {name: l_fn(y_hat, y) for name, l_fn in self.loss_fn.items()}
        logs = {}
        for name, metric in self.metrics.items():
            if isinstance(metric, pl.metrics.Metric):
                metric(output["y_hat"], y)
                logs[name] = metric  # log the metric itself if it is of type Metric
            else:
                logs[name] = metric(y_hat, y)
        logs.update(losses)
        if len(losses.values()) > 1:
            logs["total_loss"] = sum(losses.values())
            return logs["total_loss"], logs
        output["loss"] = list(losses.values())[0]
        output["logs"] = logs
        output["y"] = y
        return output

    def forward(self, x: Any) -> Any:
        return self.model(x)

    def training_step(self, batch: Any, batch_idx: int) -> Any:
        output = self.step(batch, batch_idx)
        self.log_dict({f"train_{k}": v for k, v in output["logs"].items()}, on_step=True, on_epoch=True, prog_bar=True)
        return output["loss"]

    def validation_step(self, batch: Any, batch_idx: int) -> None:
        output = self.step(batch, batch_idx)
        self.log_dict({f"val_{k}": v for k, v in output["logs"].items()}, on_step=False, on_epoch=True, prog_bar=True)

    def test_step(self, batch: Any, batch_idx: int) -> None:
        output = self.step(batch, batch_idx)
        self.log_dict({f"test_{k}": v for k, v in output["logs"].items()}, on_step=False, on_epoch=True, prog_bar=True)

    @predict_context
    def predict(
        self,
        x: Any,
        data_pipeline: Optional[DataPipeline] = None,
    ) -> Any:
        """
        Predict function for raw data or processed data

        Args:

            x: Input to predict. Can be raw data or processed data. If str, assumed to be a folder of data.

            batch_idx: Batch index

            dataloader_idx: Dataloader index

            skip_collate_fn: Whether to skip the collate step.
                this is required when passing data already processed
                for the model, for example, data from a dataloader

            data_pipeline: Use this to override the current data pipeline

        Returns:
            The post-processed model predictions

        """
        data_pipeline = data_pipeline or self.data_pipeline
        x = [x for x in data_pipeline._generate_auto_dataset(x)]
        x = data_pipeline.worker_preprocessor(x)
        x = data_pipeline.device_preprocessor(x)
        #x = self.data_pipeline.device_collate_fn(x)
        predictions = self.predict_step(x, 0)
        return data_pipeline.postprocessor(predictions)

    def predict_step(self, batch, batch_idx: int, dataloader_idx: int = 0):
        if isinstance(batch, tuple):
            batch = batch[0]
        import pdb
        pdb.set_trace()
        return self(batch)

    def configure_optimizers(self) -> torch.optim.Optimizer:
        return self.optimizer_cls(filter(lambda p: p.requires_grad, self.parameters()), lr=self.learning_rate)

    def on_load_checkpoint(self, checkpoint: Dict[str, Any]) -> None:
        self.data_pipeline = checkpoint["pipeline"]

    def on_save_checkpoint(self, checkpoint: Dict[str, Any]) -> None:
        checkpoint["pipeline"] = self.data_pipeline

    def configure_finetune_callback(self):
        return []

    @property
    def preprocess(self):
        return self._preprocess

    @preprocess.setter
    def preprocess(self, preprocess: Preprocess) -> None:
        data_pipeline = self.data_pipeline
        self.data_pipeline = DataPipeline(preprocess, data_pipeline.postprocess)

    @property
    def postprocess(self):
        return self._postprocess

    @postprocess.setter
    def postprocess(self, postprocess: Postprocess) -> None:
        data_pipeline = self.data_pipeline
        self.data_pipeline = DataPipeline(data_pipeline.preprocess, postprocess)

    @property
    def data_pipeline(self) -> Optional[DataPipeline]:
        # we need to save the pipeline in case this class
        # is loaded from checkpoint and used to predict
        if self._data_pipeline is not None:
            return self._data_pipeline
        self.data_pipeline = self._get_pipeline("data_pipeline")
        return self._data_pipeline

    @data_pipeline.setter
    def data_pipeline(self, data_pipeline: DataPipeline) -> None:
<<<<<<< HEAD
        self._set_pipeline(data_pipeline)

    def _set_pipeline(self, data_pipeline):
        self._data_pipeline = data_pipeline
        if isinstance(data_pipeline, DataPipeline):
            self._data_pipeline._attach_to_model(self)
=======
        if not isinstance(data_pipeline, DataPipeline):
            raise MisconfigurationException(f"Excepted to receive a DataPipeline. Found {data_pipeline}")
        self._data_pipeline = DataPipeline(data_pipeline.preprocess, self.postprocess)
        self._data_pipeline._attach_to_model(self)
>>>>>>> b4176831

    def _get_pipeline(self, pipeline_attr_name: str):
        data_pipeline = None

        if getattr(self, '_' + pipeline_attr_name) is not None:
            data_pipeline = getattr(self, '_' + pipeline_attr_name)

        elif self.datamodule is not None and hasattr(self, pipeline_attr_name):
            data_pipeline = getattr(self.datamodule, pipeline_attr_name)

        elif self.trainer is not None and hasattr(self.trainer, 'datamodule') and self.trainer.datamodule is not None:
            if hasattr(self.trainer.datamodule,
                       pipeline_attr_name) and getattr(self.trainer.datamodule, pipeline_attr_name):
                data_pipeline = getattr(self.trainer.datamodule, pipeline_attr_name)

        if data_pipeline is not None:
            self._set_pipeline(data_pipeline)

        return data_pipeline<|MERGE_RESOLUTION|>--- conflicted
+++ resolved
@@ -207,19 +207,13 @@
 
     @data_pipeline.setter
     def data_pipeline(self, data_pipeline: DataPipeline) -> None:
-<<<<<<< HEAD
         self._set_pipeline(data_pipeline)
 
     def _set_pipeline(self, data_pipeline):
         self._data_pipeline = data_pipeline
-        if isinstance(data_pipeline, DataPipeline):
-            self._data_pipeline._attach_to_model(self)
-=======
         if not isinstance(data_pipeline, DataPipeline):
             raise MisconfigurationException(f"Excepted to receive a DataPipeline. Found {data_pipeline}")
-        self._data_pipeline = DataPipeline(data_pipeline.preprocess, self.postprocess)
         self._data_pipeline._attach_to_model(self)
->>>>>>> b4176831
 
     def _get_pipeline(self, pipeline_attr_name: str):
         data_pipeline = None
